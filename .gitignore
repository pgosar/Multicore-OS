.zig-cache/
zig-out/

/limine
/ovmf-aarch64
/ovmf-riscv64
/ovmf-x86_64
*.iso
<<<<<<< HEAD
*.hdd
*.log
=======
*.hdd
>>>>>>> 4aa4992b
<|MERGE_RESOLUTION|>--- conflicted
+++ resolved
@@ -6,9 +6,5 @@
 /ovmf-riscv64
 /ovmf-x86_64
 *.iso
-<<<<<<< HEAD
 *.hdd
-*.log
-=======
-*.hdd
->>>>>>> 4aa4992b
+*.log