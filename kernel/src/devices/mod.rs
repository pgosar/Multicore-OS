//! Device management and initialization.
//!
//! This module handles initialization and access to hardware devices including:
//! - Serial ports for debugging output
//! - Frame buffer for screen output
//! - Future device support will be added here

use crate::serial_println;
use limine::request::FramebufferRequest;
use pci::walk_pci_bus;
use sd_card::{find_sd_card, initalize_sd_card};
use x86_64::structures::paging::OffsetPageTable;
pub mod pci;
pub mod sd_card;
pub mod serial;

/// Framebuffer request to the bootloader.
/// Used to get access to video output capabilities.
///
/// TODO: Move to proper frame buffer implementation
#[used]
#[link_section = ".requests"]
static FRAMEBUFFER_REQUEST: FramebufferRequest = FramebufferRequest::new();

<<<<<<< HEAD
pub fn init(cpu_id: u32, mapper: &mut OffsetPageTable) {
=======
/// Initialize hardware devices.
///
/// This function handles early device initialization during boot.
/// Currently initializes:
/// - Frame buffer with basic test pattern
///
/// # Arguments
/// * `cpu_id` - ID of the CPU performing initialization. Only CPU 0
///   performs device initialization.
pub fn init(cpu_id: u32) {
>>>>>>> bbfa170a
    if cpu_id == 0 {
        // Initialize frame buffer if available
        if let Some(framebuffer_response) = FRAMEBUFFER_REQUEST.get_response() {
            serial_println!("Found frame buffer");
            if let Some(framebuffer) = framebuffer_response.framebuffers().next() {
                // Draw a simple diagonal line test pattern
                // TODO: Replace with proper graphics initialization
                for i in 0..100_u64 {
                    let pixel_offset = i * framebuffer.pitch() + i * 4;
                    unsafe {
                        *(framebuffer.addr().add(pixel_offset as usize) as *mut u32) = 0xFFFFFFFF;
                    }
                }
            }
        }
        let devices = walk_pci_bus();
        let sd_card_device =
            find_sd_card(&devices).expect("Build system currently sets up an sd-card");
        initalize_sd_card(&sd_card_device, mapper).unwrap();
    }
}<|MERGE_RESOLUTION|>--- conflicted
+++ resolved
@@ -22,9 +22,6 @@
 #[link_section = ".requests"]
 static FRAMEBUFFER_REQUEST: FramebufferRequest = FramebufferRequest::new();
 
-<<<<<<< HEAD
-pub fn init(cpu_id: u32, mapper: &mut OffsetPageTable) {
-=======
 /// Initialize hardware devices.
 ///
 /// This function handles early device initialization during boot.
@@ -34,8 +31,7 @@
 /// # Arguments
 /// * `cpu_id` - ID of the CPU performing initialization. Only CPU 0
 ///   performs device initialization.
-pub fn init(cpu_id: u32) {
->>>>>>> bbfa170a
+pub fn init(cpu_id: u32, mapper: &mut OffsetPageTable) {
     if cpu_id == 0 {
         // Initialize frame buffer if available
         if let Some(framebuffer_response) = FRAMEBUFFER_REQUEST.get_response() {
