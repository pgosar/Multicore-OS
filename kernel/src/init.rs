//! Kernel Initialization
//!
//! Handles the initialization of kernel subsystems and CPU cores.

use core::sync::atomic::{AtomicBool, AtomicU64, Ordering};
use limine::{
    request::SmpRequest,
    smp::{Cpu, RequestFlags},
    BaseRevision,
};

use crate::{
    debug, devices,
    events::{register_event_runner, run_loop},
    interrupts::{self, idt},
    logging, memory, trace,
};

/// Limine base revision request
#[used]
#[link_section = ".requests"]
static BASE_REVISION: BaseRevision = BaseRevision::new();

/// Symmetric Multi-Processing (SMP) request with x2APIC support
#[used]
#[link_section = ".requests"]
static SMP_REQUEST: SmpRequest = SmpRequest::new().with_flags(RequestFlags::X2APIC);

/// Flag indicating completion of boot process
/// Used to synchronize AP initialization
static BOOT_COMPLETE: AtomicBool = AtomicBool::new(false);

/// Counter tracking number of initialized CPUs
static CPU_COUNT: AtomicU64 = AtomicU64::new(0);

/// Initializes kernel subsystems for the Bootstrap Processor (BSP)
///
/// # Returns
/// * `u32` - The BSP's LAPIC ID
pub fn init() -> u32 {
    assert!(BASE_REVISION.is_supported());
    interrupts::init(0);
<<<<<<< HEAD
    let mut kernel_tables =
        memory::init(0).expect("Memory init returns init page tables when cpu_id = 0");
    devices::init(0, &mut kernel_tables);
=======
    memory::init(0);
    devices::init(0);

>>>>>>> bbfa170a
    // Should be kept after devices in case logging gets complicated
    // Right now log writes to serial, but if it were to switch to VGA, this would be important
    logging::init(0);

    debug!("Waking cores");
    let bsp_id = wake_cores();

    register_event_runner(bsp_id);
    idt::enable();

    bsp_id
}

/// Entry point for Application Processors (APs)
///
/// # Arguments
/// * `cpu` - CPU information structure from Limine
///
/// # Safety
/// This function is unsafe because it:
/// - Is called directly by the bootloader
/// - Performs hardware initialization
/// - Must never return
#[no_mangle]
unsafe extern "C" fn secondary_cpu_main(cpu: &Cpu) -> ! {
    CPU_COUNT.fetch_add(1, Ordering::SeqCst);
    interrupts::init(cpu.id);
    memory::init(cpu.id);
    logging::init(cpu.id);

    debug!("AP {} initialized", cpu.id);

    // Wait for all cores to complete initialization
    while !BOOT_COMPLETE.load(Ordering::SeqCst) {
        core::hint::spin_loop();
    }

    idt::enable();

    register_event_runner(cpu.id);
    debug!("AP {} entering event loop", cpu.id);
    run_loop(cpu.id)
}

/// Initializes secondary CPU cores
///
/// # Returns
/// * `u32` - The BSP's LAPIC ID
fn wake_cores() -> u32 {
    let smp_response = SMP_REQUEST.get_response().expect("SMP request failed");
    let cpu_count = smp_response.cpus().len() as u64;
    let bsp_id = smp_response.bsp_lapic_id();

    trace!("Detected {} CPU cores", cpu_count);

    // Set entry point for each AP
    for cpu in smp_response.cpus() {
        if cpu.id != bsp_id {
            cpu.goto_address.write(secondary_cpu_main);
        }
    }

    // Wait for all APs to initialize
    while CPU_COUNT.load(Ordering::SeqCst) < cpu_count - 1 {
        core::hint::spin_loop();
    }

    BOOT_COMPLETE.store(true, Ordering::SeqCst);

    debug!("All CPUs initialized");
    bsp_id
}<|MERGE_RESOLUTION|>--- conflicted
+++ resolved
@@ -40,15 +40,9 @@
 pub fn init() -> u32 {
     assert!(BASE_REVISION.is_supported());
     interrupts::init(0);
-<<<<<<< HEAD
     let mut kernel_tables =
         memory::init(0).expect("Memory init returns init page tables when cpu_id = 0");
     devices::init(0, &mut kernel_tables);
-=======
-    memory::init(0);
-    devices::init(0);
-
->>>>>>> bbfa170a
     // Should be kept after devices in case logging gets complicated
     // Right now log writes to serial, but if it were to switch to VGA, this would be important
     logging::init(0);
