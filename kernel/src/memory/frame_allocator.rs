use crate::memory::bitmap_frame_allocator::BitmapFrameAllocator;
use crate::memory::boot_frame_allocator::BootIntoFrameAllocator;
use spin::Mutex;

use x86_64::structures::paging::{FrameAllocator, FrameDeallocator, PhysFrame, Size4KiB};

/// Global frame allocator that makes it so we just have one actual allocator throughout codebase
/// Requires some basic synchronization
pub static FRAME_ALLOCATOR: Mutex<Option<GlobalFrameAllocator>> = Mutex::new(None);

/// Enum of supported allocators
pub enum GlobalFrameAllocator {
    Boot(BootIntoFrameAllocator),
    Bitmap(BitmapFrameAllocator),
}

unsafe impl FrameAllocator<Size4KiB> for GlobalFrameAllocator {
    fn allocate_frame(&mut self) -> Option<PhysFrame<Size4KiB>> {
        match self {
            GlobalFrameAllocator::Boot(ref mut boot_alloc) => boot_alloc.allocate_frame(),
            GlobalFrameAllocator::Bitmap(ref mut bitmap_alloc) => bitmap_alloc.allocate_frame(),
        }
    }
}

<<<<<<< HEAD
    /// scan memory map and map only frames we know we can use
    pub fn usable_frames(&self) -> impl Iterator<Item = PhysFrame> {
        let regions = self.memory_map.entries().iter();
        // for region in regions.clone() {
        //     debug_println!("Region base 0x{:X}, length 0x{:X}, status {:?}", region.base, region.length, region.entry_type);
        // }
        let usable_regions = regions.filter(|r| r.entry_type == EntryType::USABLE);
        let addr_ranges = usable_regions.map(|r| r.base..=r.base + r.length);
        let frame_addresses = addr_ranges.flat_map(|r| r.step_by(4096));
        frame_addresses.map(|addr| PhysFrame::containing_address(PhysAddr::new(addr)))
=======
impl FrameDeallocator<Size4KiB> for GlobalFrameAllocator {
    unsafe fn deallocate_frame(&mut self, frame: PhysFrame<Size4KiB>) {
        match self {
            GlobalFrameAllocator::Boot(ref mut boot_alloc) => boot_alloc.deallocate_frame(frame),
            GlobalFrameAllocator::Bitmap(ref mut bitmap_alloc) => {
                bitmap_alloc.deallocate_frame(frame)
            }
        }
>>>>>>> 5c270a3d
    }
}

/// Exposed function to allocate a frame that runs the global's allocate_frame
pub fn alloc_frame() -> Option<PhysFrame> {
    // Lock the global allocator.
    let mut allocator_lock = FRAME_ALLOCATOR.lock();

    // Get a mutable reference to the allocator if it exists, then call allocate_frame.
    if let Some(ref mut allocator) = *allocator_lock {
        allocator.allocate_frame()
    } else {
        None
    }
}


/// Exposed function to allocate a frame that runs the global's deallocate_frame
pub fn dealloc_frame(frame: PhysFrame<Size4KiB>) {
    // Lock the global allocator.
    let mut allocator_lock = FRAME_ALLOCATOR.lock();

    // Get a mutable reference to the allocator if it exists, then call allocate_frame.
    if let Some(ref mut deallocator) = *allocator_lock {
        unsafe { deallocator.deallocate_frame(frame) }
    } 
}<|MERGE_RESOLUTION|>--- conflicted
+++ resolved
@@ -23,18 +23,6 @@
     }
 }
 
-<<<<<<< HEAD
-    /// scan memory map and map only frames we know we can use
-    pub fn usable_frames(&self) -> impl Iterator<Item = PhysFrame> {
-        let regions = self.memory_map.entries().iter();
-        // for region in regions.clone() {
-        //     debug_println!("Region base 0x{:X}, length 0x{:X}, status {:?}", region.base, region.length, region.entry_type);
-        // }
-        let usable_regions = regions.filter(|r| r.entry_type == EntryType::USABLE);
-        let addr_ranges = usable_regions.map(|r| r.base..=r.base + r.length);
-        let frame_addresses = addr_ranges.flat_map(|r| r.step_by(4096));
-        frame_addresses.map(|addr| PhysFrame::containing_address(PhysAddr::new(addr)))
-=======
 impl FrameDeallocator<Size4KiB> for GlobalFrameAllocator {
     unsafe fn deallocate_frame(&mut self, frame: PhysFrame<Size4KiB>) {
         match self {
@@ -43,7 +31,6 @@
                 bitmap_alloc.deallocate_frame(frame)
             }
         }
->>>>>>> 5c270a3d
     }
 }
 
@@ -60,7 +47,6 @@
     }
 }
 
-
 /// Exposed function to allocate a frame that runs the global's deallocate_frame
 pub fn dealloc_frame(frame: PhysFrame<Size4KiB>) {
     // Lock the global allocator.
@@ -69,5 +55,5 @@
     // Get a mutable reference to the allocator if it exists, then call allocate_frame.
     if let Some(ref mut deallocator) = *allocator_lock {
         unsafe { deallocator.deallocate_frame(frame) }
-    } 
+    }
 }