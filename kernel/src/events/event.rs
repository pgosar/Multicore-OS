use alloc::boxed::Box;
use alloc::sync::Arc;

use core::future::Future;
use core::usize;

use spin::Mutex;

use futures::task::ArcWake;

use super::{Event, EventId, EventQueue};

impl Event {
    pub fn init(
        future: impl Future<Output = ()> + 'static + Send,
        rewake_queue: EventQueue,
        priority: usize,
<<<<<<< HEAD
        pid: u32
    ) -> Event {
        Event {
            eid: EventId::init(),
            pid: pid,
=======
    ) -> Event {
        Event {
            eid: EventId::init(),
>>>>>>> 379f596a
            future: Mutex::new(Box::pin(future)),
            rewake_queue,
            priority,
        }
    }
}

impl ArcWake for Event {
    fn wake_by_ref(arc: &Arc<Self>) {
        let r: Result<(), Arc<Event>> = arc.rewake_queue.push(arc.clone());
<<<<<<< HEAD
        match r {
            Err(_) => {
                panic!("Event queue full!")
            }
            Ok(_) => {}
=======
        if r.is_err() {
            panic!("Event queue full!")
>>>>>>> 379f596a
        }
    }
}<|MERGE_RESOLUTION|>--- conflicted
+++ resolved
@@ -1,31 +1,19 @@
-use alloc::boxed::Box;
-use alloc::sync::Arc;
-
+use super::{Event, EventId, EventQueue};
+use alloc::{boxed::Box, sync::Arc};
 use core::future::Future;
-use core::usize;
-
+use futures::task::ArcWake;
 use spin::Mutex;
-
-use futures::task::ArcWake;
-
-use super::{Event, EventId, EventQueue};
 
 impl Event {
     pub fn init(
         future: impl Future<Output = ()> + 'static + Send,
         rewake_queue: EventQueue,
         priority: usize,
-<<<<<<< HEAD
-        pid: u32
+        pid: u32,
     ) -> Event {
         Event {
             eid: EventId::init(),
-            pid: pid,
-=======
-    ) -> Event {
-        Event {
-            eid: EventId::init(),
->>>>>>> 379f596a
+            pid,
             future: Mutex::new(Box::pin(future)),
             rewake_queue,
             priority,
@@ -36,16 +24,8 @@
 impl ArcWake for Event {
     fn wake_by_ref(arc: &Arc<Self>) {
         let r: Result<(), Arc<Event>> = arc.rewake_queue.push(arc.clone());
-<<<<<<< HEAD
-        match r {
-            Err(_) => {
-                panic!("Event queue full!")
-            }
-            Ok(_) => {}
-=======
         if r.is_err() {
             panic!("Event queue full!")
->>>>>>> 379f596a
         }
     }
 }