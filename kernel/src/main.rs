#![no_std]
#![no_main]

use core::sync::atomic::{AtomicBool, AtomicU64, Ordering};
use limine::request::{
    FramebufferRequest, HhdmRequest, MemoryMapRequest, RequestsEndMarker, RequestsStartMarker,
    SmpRequest,
};
use limine::response::MemoryMapResponse;
use limine::smp::{Cpu, RequestFlags};
use limine::BaseRevision;
use taos::constants::x2apic::CPU_FREQUENCY;
use taos::interrupts::{gdt, idt, x2apic};
use x86_64::VirtAddr;

extern crate alloc;
use alloc::boxed::Box;

use taos::filesys::block::memory::MemoryBlockDevice;
use taos::filesys::fat16::Fat16;
use taos::filesys::{FileSystem, SeekFrom};
use taos::{
    idle_loop,
    memory::{
        boot_frame_allocator::BootIntoFrameAllocator,
        frame_allocator::{GlobalFrameAllocator, FRAME_ALLOCATOR},
        heap, paging,
    },
    serial_println,
    events::event
};

#[used]
#[link_section = ".requests"]
static BASE_REVISION: BaseRevision = BaseRevision::new();

#[used]
#[link_section = ".requests"]
static FRAMEBUFFER_REQUEST: FramebufferRequest = FramebufferRequest::new();

#[used]
#[link_section = ".requests"]
static HHDM_REQUEST: HhdmRequest = HhdmRequest::new();

#[used]
#[link_section = ".requests"]
static MEMORY_MAP_REQUEST: MemoryMapRequest = MemoryMapRequest::new();

#[used]
#[link_section = ".requests"]
static SMP_REQUEST: SmpRequest = SmpRequest::new().with_flags(RequestFlags::X2APIC);

#[used]
#[link_section = ".requests_start_marker"]
static _START_MARKER: RequestsStartMarker = RequestsStartMarker::new();

#[used]
#[link_section = ".requests_end_marker"]
static _END_MARKER: RequestsEndMarker = RequestsEndMarker::new();

static BOOT_COMPLETE: AtomicBool = AtomicBool::new(false);
static MEMORY_SETUP: AtomicBool = AtomicBool::new(false);
static CPU_COUNT: AtomicU64 = AtomicU64::new(0);

 // ASYNC
async fn test_sum(start: u64) -> u64 {
    let mut sum: u64 = start;
    const MAX: u64 = 10000000;
    for i in 0..MAX {
        sum += i;
        if i == MAX/2 {
            serial_println!("Halfway through long event");
        }
    }
    sum
}

async fn test_event(arg1: u64) {
    let tv = test_sum(arg1).await;
    serial_println!("Long event result: {}", tv);
}

async fn test_event_two_blocks(arg1: u64) {
    let tv = test_sum(arg1).await;
    let tv2 = test_sum(arg1*2).await;
    serial_println!("Long events results: {} {}", tv, tv2);
}

#[no_mangle]
extern "C" fn kmain() -> ! {
    assert!(BASE_REVISION.is_supported());

    serial_println!("Booting BSP...");

    gdt::init(0);
    idt::init_idt(0);
    x2apic::init_bsp(CPU_FREQUENCY).expect("Failed to configure x2APIC");

    if let Some(framebuffer_response) = FRAMEBUFFER_REQUEST.get_response() {
        serial_println!("Found frame buffer");
        if let Some(framebuffer) = framebuffer_response.framebuffers().next() {
            for i in 0..100_u64 {
                let pixel_offset = i * framebuffer.pitch() + i * 4;
                unsafe {
                    *(framebuffer.addr().add(pixel_offset as usize) as *mut u32) = 0xFFFFFFFF;
                }
            }
        }
    }

    let smp_response = SMP_REQUEST.get_response().expect("SMP request failed");
    let cpu_count = smp_response.cpus().len() as u64;

    serial_println!("Detected {} CPU cores", cpu_count);

    let bsp_id = smp_response.bsp_lapic_id();
    for cpu in smp_response.cpus() {
        if cpu.id != bsp_id {
            cpu.goto_address.write(secondary_cpu_main);
        }
    }

    while CPU_COUNT.load(Ordering::SeqCst) < cpu_count - 1 {
        core::hint::spin_loop();
    }

    BOOT_COMPLETE.store(true, Ordering::SeqCst);
    serial_println!("All CPUs initialized");

    // set up page tables
    // get hhdm offset
    let memory_map_response: &MemoryMapResponse = MEMORY_MAP_REQUEST
        .get_response()
        .expect("Memory map request failed");
    let hhdm_response = HHDM_REQUEST.get_response().expect("HHDM request failed");

    let hhdm_offset: VirtAddr = VirtAddr::new(hhdm_response.offset());

    // create a basic frame allocator and set it globally
    unsafe {
        *FRAME_ALLOCATOR.lock() = Some(GlobalFrameAllocator::Boot(BootIntoFrameAllocator::init(
            memory_map_response,
        )));
    }

    let mut mapper = unsafe { paging::init(hhdm_offset) };

    heap::init_heap(&mut mapper).expect("heap initialization failed");

    let device = Box::new(MemoryBlockDevice::new(512, 512));

    // Format the filesystem
    let mut fs = Fat16::format(device).expect("Failed to format filesystem");

    // Test directory operations
    fs.create_dir("/test_dir")
        .expect("Failed to create directory");
    fs.create_dir("/test_dir/subdir")
        .expect("Failed to create subdirectory");

    // Create a test file
    fs.create_file("/test_dir/test.txt")
        .expect("FailedBlockDevice to create file");
    let fd = fs
        .open_file("/test_dir/test.txt")
        .expect("Failed to open file");

    // Write test data
    let test_data = b"Hello, TaOS FAT16!";
    let written = fs.write_file(fd, test_data).expect("Failed to write");
    assert_eq!(written, test_data.len(), "Write length mismatch");

    fs.seek_file(fd, SeekFrom::Start(0))
        .expect("Failed to seek to start");
    let mut read_buf = [0u8; 32];
    let read = fs.read_file(fd, &mut read_buf).expect("Failed to read");
    assert_eq!(read, test_data.len(), "Read length mismatch");
    assert_eq!(&read_buf[..read], test_data, "Read data mismatch");

    // List directory contents
    let entries = fs.read_dir("/test_dir").expect("Failed to read directory");
    assert!(!entries.is_empty(), "Directory should not be empty");
    assert_eq!(entries.len(), 2, "Directory should have exactly 2 entries"); // subdir and test.txt

    // Check file metadata
    let metadata = fs
        .metadata("/test_dir/test.txt")
        .expect("Failed to get metadata");
    assert_eq!(metadata.size, test_data.len() as u64, "File size mismatch");
    assert!(!metadata.is_dir, "Should not be a directory");

    // Test partial reads
    fs.seek_file(fd, SeekFrom::Start(7))
        .expect("Failed to seek");
    let mut partial_buf = [0u8; 4];
    let read = fs.read_file(fd, &mut partial_buf).expect("Failed to read");
    assert_eq!(read, 4, "Partial read length mismatch");
    assert_eq!(&partial_buf[..read], b"TaOS", "Partial read data mismatch");

    // // Close file and test removal
    fs.close_file(fd);

    fs.remove_file("/test_dir/test.txt")
        .expect("Failed to remove file");
    fs.remove_dir("/test_dir/subdir")
        .expect("Failed to remove subdirectory");
    fs.remove_dir("/test_dir")
        .expect("Failed to remove directory");

    // Verify root is empty
    let root_entries = fs.read_dir("/").expect("Failed to read root directory");
    assert_eq!(root_entries.len(), 0, "Root directory should be empty");

    serial_println!("FAT16 filesystem test passed!");

<<<<<<< HEAD
    {
        let alloc = FRAME_ALLOCATOR.lock();
        match *alloc {
            Some(GlobalFrameAllocator::Boot(ref _boot_alloc)) => {
                serial_println!("Boot frame allocator in use");
            }
            Some(GlobalFrameAllocator::Bitmap(ref _bitmap_alloc)) => {
                serial_println!("Bitmap frame allocator in use");
            }
            _ => panic!("Unknown frame allocator"),
        }
    }

    MEMORY_SETUP.store(true, Ordering::SeqCst);

    // ASYNC
    let mut runner = event::EventRunner::init();
    runner.schedule(event::print_nums_after_rand_delay(0x1332));

    runner.schedule(event::print_nums_after_rand_delay(0x532));
    runner.schedule(test_event_two_blocks(400));
    runner.schedule(test_event(100));

    serial_println!("BSP entering event loop");
    runner.run_loop();

    // serial_println!("BSP entering idle loop");
    // idle_loop();
=======
    serial_println!("BSP entering idle loop");
    idt::enable();
    idle_loop();
>>>>>>> a0635b0e
}

#[no_mangle]
unsafe extern "C" fn secondary_cpu_main(cpu: &Cpu) -> ! {
    CPU_COUNT.fetch_add(1, Ordering::SeqCst);
    gdt::init(cpu.id);
    idt::init_idt(cpu.id);
    x2apic::init_ap().expect("Failed to initialize core APIC");

    serial_println!("AP {} initialized", cpu.id);

    while !BOOT_COMPLETE.load(Ordering::SeqCst) {
        core::hint::spin_loop();
    }

    idt::enable();

    // To avoid constant page faults
    while !MEMORY_SETUP.load(Ordering::SeqCst) {
        core::hint::spin_loop();
    }

    let x: Box<i32> = Box::new(10);
    serial_println!(
        "AP {} Heap object allocated at: {:p}",
        cpu.id,
        Box::as_ref(&x) as *const i32
    );

    // ASYNC
    let mut runner = event::EventRunner::init();
    runner.schedule(test_event(100));

    serial_println!("AP {} entering event loop", cpu.id);
    runner.run_loop();

    // serial_println!("AP {} entering idle loop", cpu.id);
    // idle_loop();
}

#[panic_handler]
fn rust_panic(info: &core::panic::PanicInfo) -> ! {
    serial_println!("Kernel panic: {}", info);
    idle_loop();
}<|MERGE_RESOLUTION|>--- conflicted
+++ resolved
@@ -213,21 +213,9 @@
 
     serial_println!("FAT16 filesystem test passed!");
 
-<<<<<<< HEAD
-    {
-        let alloc = FRAME_ALLOCATOR.lock();
-        match *alloc {
-            Some(GlobalFrameAllocator::Boot(ref _boot_alloc)) => {
-                serial_println!("Boot frame allocator in use");
-            }
-            Some(GlobalFrameAllocator::Bitmap(ref _bitmap_alloc)) => {
-                serial_println!("Bitmap frame allocator in use");
-            }
-            _ => panic!("Unknown frame allocator"),
-        }
-    }
-
     MEMORY_SETUP.store(true, Ordering::SeqCst);
+
+    idt::enable();
 
     // ASYNC
     let mut runner = event::EventRunner::init();
@@ -242,11 +230,6 @@
 
     // serial_println!("BSP entering idle loop");
     // idle_loop();
-=======
-    serial_println!("BSP entering idle loop");
-    idt::enable();
-    idle_loop();
->>>>>>> a0635b0e
 }
 
 #[no_mangle]
